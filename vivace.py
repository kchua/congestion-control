--- conflicted
+++ resolved
@@ -345,15 +345,10 @@
                                 not np.isinf(self.packets_in_flight[0][1]['MI']['utility'])):
                             infodict = self.packets_in_flight[0][1]
                             infodict['retransmitted'] = True
-<<<<<<< HEAD
-=======
 
                             infodict.pop('MI', None)      # Assume packet is lost if it was retransmitted.
                             infodict.pop('MI_idx', None)  # Will ignore during monitoring.
 
-                            self.rto *= 2.0
-                            self.time_to_retransmit = np.inf
->>>>>>> a79d469a
                             logging.debug('Retransmitting packet with sequence number {}'.format(
                                 infodict['packet']['seqnum'])
                             )
